{-# LANGUAGE CPP #-}
-----------------------------------------------------------------------------
-- |
-- Module      :  Network
-- Copyright   :  (c) The University of Glasgow 2001
-- License     :  BSD-style (see the file libraries/network/LICENSE)
--
-- Maintainer  :  johan.tibell@gmail.com
-- Stability   :  provisional
-- Portability :  portable
--
-- The "Network" interface is a \"higher-level\" interface to
-- networking facilities, and it is recommended unless you need the
-- lower-level interface in "Network.Socket".
--
-----------------------------------------------------------------------------

#include "HsNetworkConfig.h"

#ifdef HAVE_GETADDRINFO
-- Use IPv6-capable function definitions if the OS supports it.
#define IPV6_SOCKET_SUPPORT 1
#endif

module Network
    (
    -- * Basic data types
      Socket
    , PortID(..)
    , HostName
    , PortNumber

    -- * Initialisation
    , withSocketsDo

    -- * Server-side connections
    , listenOn
    , accept
    , close

    -- * Client-side connections
    , connectTo

    -- * Simple sending and receiving
    {-$sendrecv-}
    , sendTo
    , recvFrom

    -- * Miscellaneous
    , socketPort

    -- * Networking Issues
    -- ** Buffering
    {-$buffering-}

    -- ** Improving I\/O Performance over sockets
    {-$performance-}

    -- ** @SIGPIPE@
    {-$sigpipe-}
    ) where

import Control.Monad (liftM)
import Data.Maybe (fromJust)
import Network.BSD
import Network.Socket hiding (accept, connectTo, listenOn, socketPort, recvFrom, sendTo)
import qualified Network.Socket as Socket (accept, connectTo, listenOn)
import System.IO
import Prelude
import qualified Control.Exception as Exception

-- ---------------------------------------------------------------------------
-- High Level ``Setup'' functions

-- | Calling 'connectTo' creates a client side socket which is
-- connected to the given host and port.  The Protocol and socket type is
-- derived from the given port identifier.  If a port number is given
<<<<<<< HEAD
-- then the result is always an internet family 'Stream' socket.
--
-- This is a wrapper around Network.Socket.'Network.Socket.connectTo'.
connectTo :: HostName           -- Hostname
          -> PortID             -- Port Identifier
          -> IO Handle          -- Connected Socket
connectTo hostname port = do
  sock <- Socket.connectTo hostname port
  toHandle sock ReadWriteMode
=======
-- then the result is always an internet family 'Stream' socket. 

connectTo :: HostName		-- Hostname
	  -> PortID 		-- Port Identifier
	  -> IO Handle		-- Connected Socket

#if defined(IPV6_SOCKET_SUPPORT)
-- IPv6 and IPv4.

connectTo hostname (Service serv) = connect' hostname serv

connectTo hostname (PortNumber port) = connect' hostname (show port)
#else
-- IPv4 only.

connectTo hostname (Service serv) = do
    proto <- getProtocolNumber "tcp"
    bracketOnError
	(socket AF_INET Stream proto)
	(sClose)  -- only done if there's an error
	(\sock -> do
          port	<- getServicePortNumber serv
          he	<- getHostByName hostname
          connect sock (SockAddrInet port (hostAddress he))
          socketToHandle sock ReadWriteMode
 	)

connectTo hostname (PortNumber port) = do
    proto <- getProtocolNumber "tcp"
    bracketOnError
	(socket AF_INET Stream proto)
	(sClose)  -- only done if there's an error
        (\sock -> do
      	  he <- getHostByName hostname
      	  connect sock (SockAddrInet port (hostAddress he))
      	  socketToHandle sock ReadWriteMode
	)
#endif

#if !defined(mingw32_HOST_OS) && !defined(cygwin32_HOST_OS) && !defined(_WIN32)
connectTo _ (UnixSocket path) = do
    bracketOnError
	(socket AF_UNIX Stream 0)
	(sClose)
	(\sock -> do
          connect sock (SockAddrUnix path)
          socketToHandle sock ReadWriteMode
	)
#endif

#if defined(IPV6_SOCKET_SUPPORT)
connect' :: HostName -> ServiceName -> IO Handle

connect' host serv = do
    proto <- getProtocolNumber "tcp"
    let hints = defaultHints { addrFlags = [AI_ADDRCONFIG]
                             , addrProtocol = proto
                             , addrSocketType = Stream }
    addrs <- getAddrInfo (Just hints) (Just host) (Just serv)
    firstSuccessful $ map tryToConnect addrs
  where
  tryToConnect addr =
    bracketOnError
	(socket (addrFamily addr) (addrSocketType addr) (addrProtocol addr))
	(sClose)  -- only done if there's an error
	(\sock -> do
          connect sock (addrAddress addr)
          socketToHandle sock ReadWriteMode
 	)
#endif
>>>>>>> 68699491

-- | Creates the server side socket which has been bound to the
-- specified port.
--
-- NOTE: To avoid the \"Address already in use\"
-- problems popped up several times on the GHC-Users mailing list we
-- set the 'ReuseAddr' socket option on the listening socket.  If you
-- don't want this behaviour, please use the lower level
-- 'Network.Socket.listen' instead.

<<<<<<< HEAD
listenOn :: PortID      -- ^ Port Identifier
         -> IO Socket   -- ^ Connected Socket
listenOn port = Socket.listenOn port
=======
listenOn :: PortID 	-- ^ Port Identifier
	 -> IO Socket	-- ^ Connected Socket

#if defined(IPV6_SOCKET_SUPPORT)
-- IPv6 and IPv4.

listenOn (Service serv) = listen' serv

listenOn (PortNumber port) = listen' (show port)
#else
-- IPv4 only.

listenOn (Service serv) = do
    proto <- getProtocolNumber "tcp"
    bracketOnError
        (socket AF_INET Stream proto)
	(sClose)
	(\sock -> do
	    port    <- getServicePortNumber serv
	    setSocketOption sock ReuseAddr 1
	    bindSocket sock (SockAddrInet port iNADDR_ANY)
	    listen sock maxListenQueue
	    return sock
	)

listenOn (PortNumber port) = do
    proto <- getProtocolNumber "tcp"
    bracketOnError
    	(socket AF_INET Stream proto)
	(sClose)
	(\sock -> do
	    setSocketOption sock ReuseAddr 1
	    bindSocket sock (SockAddrInet port iNADDR_ANY)
	    listen sock maxListenQueue
	    return sock
	)
#endif

#if !defined(mingw32_HOST_OS) && !defined(cygwin32_HOST_OS) && !defined(_WIN32)
listenOn (UnixSocket path) =
    bracketOnError
    	(socket AF_UNIX Stream 0)
	(sClose)
	(\sock -> do
	    setSocketOption sock ReuseAddr 1
	    bindSocket sock (SockAddrUnix path)
	    listen sock maxListenQueue
	    return sock
	)
#endif

#if defined(IPV6_SOCKET_SUPPORT)
listen' :: ServiceName -> IO Socket

listen' serv = do
    proto <- getProtocolNumber "tcp"
    -- We should probably specify addrFamily = AF_INET6 and the filter
    -- code below should be removed. AI_ADDRCONFIG is probably not
    -- necessary. But this code is well-tested. So, let's keep it.
    let hints = defaultHints { addrFlags = [AI_ADDRCONFIG, AI_PASSIVE]
                             , addrSocketType = Stream
                             , addrProtocol = proto }
    addrs <- getAddrInfo (Just hints) Nothing (Just serv)
    -- Choose an IPv6 socket if exists.  This ensures the socket can
    -- handle both IPv4 and IPv6 if v6only is false.
    let addrs' = filter (\x -> addrFamily x == AF_INET6) addrs
        addr = if null addrs' then head addrs else head addrs'
    bracketOnError
        (socket (addrFamily addr) (addrSocketType addr) (addrProtocol addr))
	(sClose)
	(\sock -> do
	    setSocketOption sock ReuseAddr 1
	    bindSocket sock (addrAddress addr)
	    listen sock maxListenQueue
	    return sock
	)
#endif
>>>>>>> 68699491

-- -----------------------------------------------------------------------------
-- accept

-- | Accept a connection on a socket created by 'listenOn'.  Normal
-- I\/O operations (see "System.IO") can be used on the 'Handle'
-- returned to communicate with the client.
-- Notice that although you can pass any Socket to Network.accept,
-- only sockets of either AF_UNIX, AF_INET, or AF_INET6 will work
-- (this shouldn't be a problem, though). When using AF_UNIX, HostName
-- will be set to the path of the socket and PortNumber to -1.
--
accept :: Socket                -- ^ Listening Socket
       -> IO (Handle,
              HostName,
              PortNumber)       -- ^ Triple of: read\/write 'Handle' for
                                -- communicating with the client,
                                -- the 'HostName' of the peer socket, and
                                -- the 'PortNumber' of the remote connection.
accept sock@(MkSocket _ AF_INET _ _ _) = do
 ~(sock', (SockAddrInet port haddr)) <- Socket.accept sock
 peer <- catchIO
          (do
             (HostEntry peer _ _ _) <- getHostByAddr AF_INET haddr
             return peer
          )
          (\ _ -> inet_ntoa haddr)
                -- if getHostByName fails, we fall back to the IP address
 handle <- toHandle sock' ReadWriteMode
 return (handle, peer, port)
#if defined(IPV6_SOCKET_SUPPORT)
accept sock@(MkSocket _ AF_INET6 _ _ _) = do
 (sock', addr) <- Socket.accept sock
 peer <- catchIO ((fromJust . fst) `liftM` getNameInfo [] True False addr) $
         \_ -> case addr of
                 SockAddrInet  _   a   -> inet_ntoa a
                 SockAddrInet6 _ _ a _ -> return (show a)
# if !defined(mingw32_HOST_OS) && !defined(cygwin32_HOST_OS) && !defined(_WIN32)
                 SockAddrUnix      a   -> return a
# endif
 handle <- toHandle sock' ReadWriteMode
 let port = case addr of
              SockAddrInet  p _     -> p
              SockAddrInet6 p _ _ _ -> p
              _                     -> -1
 return (handle, peer, port)
#endif
#if !defined(mingw32_HOST_OS) && !defined(cygwin32_HOST_OS) && !defined(_WIN32)
accept sock@(MkSocket _ AF_UNIX _ _ _) = do
 ~(sock', (SockAddrUnix path)) <- Socket.accept sock
 handle <- toHandle sock' ReadWriteMode
 return (handle, path, -1)
#endif
accept (MkSocket _ family _ _ _) =
  error $ "Sorry, address family " ++ (show family) ++ " is not supported!"

-- -----------------------------------------------------------------------------
-- sendTo/recvFrom

{-$sendrecv
Send and receive data from\/to the given host and port number.  These
should normally only be used where the socket will not be required for
further calls. Also, note that due to the use of 'hGetContents' in 'recvFrom'
the socket will remain open (i.e. not available) even if the function already
returned. Their use is strongly discouraged except for small test-applications
or invocations from the command line.
-}

sendTo :: HostName      -- Hostname
       -> PortID        -- Port Number
       -> String        -- Message to send
       -> IO ()
sendTo h p msg = do
  s <- connectTo h p
  hPutStr s msg
  hClose s

recvFrom :: HostName    -- Hostname
         -> PortID      -- Port Number
         -> IO String   -- Received Data

#if defined(IPV6_SOCKET_SUPPORT)
recvFrom host port = do
    proto <- getProtocolNumber "tcp"
    let hints = defaultHints { addrFlags = [AI_ADDRCONFIG]
                             , addrProtocol = proto
                             , addrSocketType = Stream }
    allowed <- map addrAddress `liftM` getAddrInfo (Just hints) (Just host)
                                                   Nothing
    s <- listenOn port
    let waiting = do (s', addr) <- Socket.accept s
                     if not (addr `oneOf` allowed)
                       then close s' >> waiting
                       else toHandle s' ReadMode >>= hGetContents
    waiting
  where
    a@(SockAddrInet _ ha) `oneOf` ((SockAddrInet _ hb):bs)
        | ha == hb = True
        | otherwise = a `oneOf` bs
    a@(SockAddrInet6 _ _ ha _) `oneOf` ((SockAddrInet6 _ _ hb _):bs)
        | ha == hb = True
        | otherwise = a `oneOf` bs
    _ `oneOf` _ = False
#else
recvFrom host port = do
 ip  <- getHostByName host
 let ipHs = hostAddresses ip
 s   <- listenOn port
 let
  waiting = do
     ~(s', SockAddrInet _ haddr)  <-  Socket.accept s
     he <- getHostByAddr AF_INET haddr
     if not (any (`elem` ipHs) (hostAddresses he))
      then do
         close s'
         waiting
      else do
        h <- toHandle s' ReadMode
        msg <- hGetContents h
        return msg

 message <- waiting
 return message
#endif

-- ---------------------------------------------------------------------------
-- Access function returning the port type/id of socket.

-- | Returns the 'PortID' associated with a given socket.
socketPort :: Socket -> IO PortID
socketPort s = do
    sockaddr <- getSocketName s
    return (portID sockaddr)
  where
   portID sa =
    case sa of
     SockAddrInet port _      -> PortNumber port
#if defined(IPV6_SOCKET_SUPPORT)
     SockAddrInet6 port _ _ _ -> PortNumber port
#endif
#if !defined(mingw32_HOST_OS) && !defined(cygwin32_HOST_OS) && !defined(_WIN32)
     SockAddrUnix path        -> UnixSocket path
#endif

-- ---------------------------------------------------------------------------
-- Utils


-----------------------------------------------------------------------------
-- Extra documentation

{-$buffering

The 'Handle' returned by 'connectTo' and 'accept' is block-buffered by
default.  For an interactive application you may want to set the
buffering mode on the 'Handle' to
'LineBuffering' or 'NoBuffering', like so:

> h <- connectTo host port
> hSetBuffering h LineBuffering
-}

{-$performance

For really fast I\/O, it might be worth looking at the 'hGetBuf' and
'hPutBuf' family of functions in "System.IO".
-}

{-$sigpipe

On Unix, when writing to a socket and the reading end is
closed by the remote client, the program is normally sent a
@SIGPIPE@ signal by the operating system.  The
default behaviour when a @SIGPIPE@ is received is
to terminate the program silently, which can be somewhat confusing
if you haven't encountered this before.  The solution is to
specify that @SIGPIPE@ is to be ignored, using
the POSIX library:

>  import Posix
>  main = do installHandler sigPIPE Ignore Nothing; ...
-}

catchIO :: IO a -> (Exception.IOException -> IO a) -> IO a
#if MIN_VERSION_base(4,0,0)
catchIO = Exception.catch
#else
catchIO = Exception.catchJust Exception.ioErrors
#endif

-- Returns the first action from a list which does not throw an exception.
-- If all the actions throw exceptions (and the list of actions is not empty),
-- the last exception is thrown.
firstSuccessful :: [IO a] -> IO a
firstSuccessful [] = error "firstSuccessful: empty list"
firstSuccessful (p:ps) = catchIO p $ \e ->
    case ps of
        [] -> Exception.throw e
        _  -> firstSuccessful ps<|MERGE_RESOLUTION|>--- conflicted
+++ resolved
@@ -75,7 +75,6 @@
 -- | Calling 'connectTo' creates a client side socket which is
 -- connected to the given host and port.  The Protocol and socket type is
 -- derived from the given port identifier.  If a port number is given
-<<<<<<< HEAD
 -- then the result is always an internet family 'Stream' socket.
 --
 -- This is a wrapper around Network.Socket.'Network.Socket.connectTo'.
@@ -85,78 +84,6 @@
 connectTo hostname port = do
   sock <- Socket.connectTo hostname port
   toHandle sock ReadWriteMode
-=======
--- then the result is always an internet family 'Stream' socket. 
-
-connectTo :: HostName		-- Hostname
-	  -> PortID 		-- Port Identifier
-	  -> IO Handle		-- Connected Socket
-
-#if defined(IPV6_SOCKET_SUPPORT)
--- IPv6 and IPv4.
-
-connectTo hostname (Service serv) = connect' hostname serv
-
-connectTo hostname (PortNumber port) = connect' hostname (show port)
-#else
--- IPv4 only.
-
-connectTo hostname (Service serv) = do
-    proto <- getProtocolNumber "tcp"
-    bracketOnError
-	(socket AF_INET Stream proto)
-	(sClose)  -- only done if there's an error
-	(\sock -> do
-          port	<- getServicePortNumber serv
-          he	<- getHostByName hostname
-          connect sock (SockAddrInet port (hostAddress he))
-          socketToHandle sock ReadWriteMode
- 	)
-
-connectTo hostname (PortNumber port) = do
-    proto <- getProtocolNumber "tcp"
-    bracketOnError
-	(socket AF_INET Stream proto)
-	(sClose)  -- only done if there's an error
-        (\sock -> do
-      	  he <- getHostByName hostname
-      	  connect sock (SockAddrInet port (hostAddress he))
-      	  socketToHandle sock ReadWriteMode
-	)
-#endif
-
-#if !defined(mingw32_HOST_OS) && !defined(cygwin32_HOST_OS) && !defined(_WIN32)
-connectTo _ (UnixSocket path) = do
-    bracketOnError
-	(socket AF_UNIX Stream 0)
-	(sClose)
-	(\sock -> do
-          connect sock (SockAddrUnix path)
-          socketToHandle sock ReadWriteMode
-	)
-#endif
-
-#if defined(IPV6_SOCKET_SUPPORT)
-connect' :: HostName -> ServiceName -> IO Handle
-
-connect' host serv = do
-    proto <- getProtocolNumber "tcp"
-    let hints = defaultHints { addrFlags = [AI_ADDRCONFIG]
-                             , addrProtocol = proto
-                             , addrSocketType = Stream }
-    addrs <- getAddrInfo (Just hints) (Just host) (Just serv)
-    firstSuccessful $ map tryToConnect addrs
-  where
-  tryToConnect addr =
-    bracketOnError
-	(socket (addrFamily addr) (addrSocketType addr) (addrProtocol addr))
-	(sClose)  -- only done if there's an error
-	(\sock -> do
-          connect sock (addrAddress addr)
-          socketToHandle sock ReadWriteMode
- 	)
-#endif
->>>>>>> 68699491
 
 -- | Creates the server side socket which has been bound to the
 -- specified port.
@@ -167,89 +94,9 @@
 -- don't want this behaviour, please use the lower level
 -- 'Network.Socket.listen' instead.
 
-<<<<<<< HEAD
 listenOn :: PortID      -- ^ Port Identifier
          -> IO Socket   -- ^ Connected Socket
 listenOn port = Socket.listenOn port
-=======
-listenOn :: PortID 	-- ^ Port Identifier
-	 -> IO Socket	-- ^ Connected Socket
-
-#if defined(IPV6_SOCKET_SUPPORT)
--- IPv6 and IPv4.
-
-listenOn (Service serv) = listen' serv
-
-listenOn (PortNumber port) = listen' (show port)
-#else
--- IPv4 only.
-
-listenOn (Service serv) = do
-    proto <- getProtocolNumber "tcp"
-    bracketOnError
-        (socket AF_INET Stream proto)
-	(sClose)
-	(\sock -> do
-	    port    <- getServicePortNumber serv
-	    setSocketOption sock ReuseAddr 1
-	    bindSocket sock (SockAddrInet port iNADDR_ANY)
-	    listen sock maxListenQueue
-	    return sock
-	)
-
-listenOn (PortNumber port) = do
-    proto <- getProtocolNumber "tcp"
-    bracketOnError
-    	(socket AF_INET Stream proto)
-	(sClose)
-	(\sock -> do
-	    setSocketOption sock ReuseAddr 1
-	    bindSocket sock (SockAddrInet port iNADDR_ANY)
-	    listen sock maxListenQueue
-	    return sock
-	)
-#endif
-
-#if !defined(mingw32_HOST_OS) && !defined(cygwin32_HOST_OS) && !defined(_WIN32)
-listenOn (UnixSocket path) =
-    bracketOnError
-    	(socket AF_UNIX Stream 0)
-	(sClose)
-	(\sock -> do
-	    setSocketOption sock ReuseAddr 1
-	    bindSocket sock (SockAddrUnix path)
-	    listen sock maxListenQueue
-	    return sock
-	)
-#endif
-
-#if defined(IPV6_SOCKET_SUPPORT)
-listen' :: ServiceName -> IO Socket
-
-listen' serv = do
-    proto <- getProtocolNumber "tcp"
-    -- We should probably specify addrFamily = AF_INET6 and the filter
-    -- code below should be removed. AI_ADDRCONFIG is probably not
-    -- necessary. But this code is well-tested. So, let's keep it.
-    let hints = defaultHints { addrFlags = [AI_ADDRCONFIG, AI_PASSIVE]
-                             , addrSocketType = Stream
-                             , addrProtocol = proto }
-    addrs <- getAddrInfo (Just hints) Nothing (Just serv)
-    -- Choose an IPv6 socket if exists.  This ensures the socket can
-    -- handle both IPv4 and IPv6 if v6only is false.
-    let addrs' = filter (\x -> addrFamily x == AF_INET6) addrs
-        addr = if null addrs' then head addrs else head addrs'
-    bracketOnError
-        (socket (addrFamily addr) (addrSocketType addr) (addrProtocol addr))
-	(sClose)
-	(\sock -> do
-	    setSocketOption sock ReuseAddr 1
-	    bindSocket sock (addrAddress addr)
-	    listen sock maxListenQueue
-	    return sock
-	)
-#endif
->>>>>>> 68699491
 
 -- -----------------------------------------------------------------------------
 -- accept
@@ -438,14 +285,4 @@
 catchIO = Exception.catch
 #else
 catchIO = Exception.catchJust Exception.ioErrors
-#endif
-
--- Returns the first action from a list which does not throw an exception.
--- If all the actions throw exceptions (and the list of actions is not empty),
--- the last exception is thrown.
-firstSuccessful :: [IO a] -> IO a
-firstSuccessful [] = error "firstSuccessful: empty list"
-firstSuccessful (p:ps) = catchIO p $ \e ->
-    case ps of
-        [] -> Exception.throw e
-        _  -> firstSuccessful ps+#endif